--- conflicted
+++ resolved
@@ -212,13 +212,8 @@
                 "data (" + str(Xt.shape[1]) + ") and the data "
                 "used for fitting (" + str(self._n_vars) + ")."
             )
-
-<<<<<<< HEAD
         # fit-transform UNDER REVIEW: Really necessary? Seems to double
         # sklearn's fit_transform() call... (MrPr3ntice)
-=======
-        # fit-transform UNDER REVIEW: Really necessary? Seems to double sklearn's fit_transform() call... (MrPr3ntice)
->>>>>>> 7aeb272a
         if (
             self.use_relative_fit
             and self.relative_fit_type == "fit-transform"
@@ -407,11 +402,7 @@
     shuffle_and_stratify=True,
     without_replacement=True,
     random_state=None,
-<<<<<<< HEAD
 ):
-=======
-    ):
->>>>>>> 7aeb272a
     """Draw random instances form panel data.
 
     As the implemented augmenters work stochastically, it is best practice to
@@ -471,13 +462,9 @@
         for idx_a, idx_b in sss.split(X, y):
             idx_list = idx_a.tolist() + idx_b.tolist()
         sss = StratifiedShuffleSplit(
-<<<<<<< HEAD
             n_splits=1,
             test_size=np.mod(n, n_instances),
             random_state=random_state
-=======
-            n_splits=1, test_size=np.mod(n, n_instances), random_state=random_state
->>>>>>> 7aeb272a
         )
         for _, idx_b in sss.split(y, y):
             idx_list += idx_b.tolist()
@@ -492,10 +479,6 @@
             + str(len(idx_list))
             + " indices."
         )
-<<<<<<< HEAD
-=======
-
->>>>>>> 7aeb272a
     X_aug = X.iloc[idx_list]
     # Need to reset_index to pass index.is_monotonic of
     # check_pdDataFrame_Series() in datatypes/_series/_check.py
@@ -508,11 +491,7 @@
         return X_aug, idx_list
 
 
-<<<<<<< HEAD
 def plot_augmentation_example(
-=======
- def plot_augmentation_example(
->>>>>>> 7aeb272a
     fitted_transformer,
     X,
     y=None,
